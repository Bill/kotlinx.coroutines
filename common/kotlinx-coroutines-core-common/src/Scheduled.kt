--- conflicted
+++ resolved
@@ -28,57 +28,6 @@
  *
  * @param time timeout time
  * @param unit timeout unit (milliseconds by default)
-<<<<<<< HEAD
- */
-public suspend fun <T> withTimeout(time: Long, unit: TimeUnit = TimeUnit.MILLISECONDS, block: suspend CoroutineScope.() -> T): T {
-    if (time <= 0L) throw CancellationException("Timed out immediately")
-    return suspendCoroutineUninterceptedOrReturn { uCont ->
-        setupTimeout(TimeoutCoroutine(time, unit, uCont), block)
-    }
-}
-
-private fun <U, T: U> setupTimeout(
-    coroutine: TimeoutCoroutine<U, T>,
-    block: suspend CoroutineScope.() -> T
-): Any? {
-    // schedule cancellation of this coroutine on time
-    val cont = coroutine.uCont
-    val context = cont.context
-    coroutine.disposeOnCompletion(context.delay.invokeOnTimeout(coroutine.time, coroutine.unit, coroutine))
-    // restart block using new coroutine with new job,
-    // however start it as undispatched coroutine, because we are already in the proper context
-    return coroutine.startUndispatchedOrReturn(coroutine, block)
-}
-
-private open class TimeoutCoroutine<U, in T: U>(
-    @JvmField val time: Long,
-    @JvmField val unit: TimeUnit,
-    @JvmField val uCont: Continuation<U> // unintercepted continuation
-) : AbstractCoroutine<T>(uCont.context, active = true), Runnable, Continuation<T> {
-    override val defaultResumeMode: Int get() = MODE_DIRECT
-
-    @Suppress("LeakingThis")
-    override fun run() {
-        cancel(TimeoutCancellationException(time, unit, this))
-    }
-
-    @Suppress("UNCHECKED_CAST")
-    internal override fun onCompletionInternal(state: Any?, mode: Int, suppressed: Boolean) {
-        if (state is CompletedExceptionally)
-            uCont.resumeUninterceptedWithExceptionMode(state.cause, mode)
-        else
-            uCont.resumeUninterceptedMode(state as T, mode)
-    }
-
-    override fun nameString(): String =
-        "${super.nameString()}($time $unit)"
-}
-
-/**
- * Runs a given suspending block of code inside a coroutine with a specified timeout and returns
- * `null` if this timeout was exceeded.
-=======
->>>>>>> f3071595
  *
  * @suppress **Deprecated**: Replace with `withTimeout(unit.toMillis(time), block)`
  */
@@ -87,8 +36,25 @@
     replaceWith = ReplaceWith("withTimeout(unit.toMillis(time), block)")
 )
 public suspend fun <T> withTimeout(time: Long, unit: TimeUnit = TimeUnit.MILLISECONDS, block: suspend CoroutineScope.() -> T): T =
-    withTimeout(time.convertToMillis(unit), block)
+    withTimeout(unit.toMillis(time), block)
 
+/**
+ * Runs a given suspending block of code inside a coroutine with a specified timeout and returns
+ * `null` if this timeout was exceeded.
+ *
+ * The code that is executing inside the [block] is cancelled on timeout and the active or next invocation of
+ * cancellable suspending function inside the block throws [TimeoutCancellationException].
+ * **NB**: this method is exception-unsafe. Even if the code in the block suppresses [TimeoutCancellationException], this
+ * invocation of `withTimeoutOrNull` still returns `null` and thrown exception will be ignored.
+ *
+ * The sibling function that throws exception on timeout is [withTimeout].
+ * Note, that timeout action can be specified for [select] invocation with [onTimeout][SelectBuilder.onTimeout] clause.
+ *
+ * This function delegates to [Delay.invokeOnTimeout] if the context [CoroutineDispatcher]
+ * implements [Delay] interface, otherwise it tracks time using a built-in single-threaded scheduled executor service.
+ *
+ * @param time timeout time in milliseconds.
+ */
 @Deprecated(level = DeprecationLevel.HIDDEN, message = "binary compatibility")
 public suspend fun <T> withTimeoutOrNull(time: Int, block: suspend CoroutineScope.() -> T): T? =
     withTimeoutOrNull(time.toLong(), TimeUnit.MILLISECONDS, block)
